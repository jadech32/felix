--- conflicted
+++ resolved
@@ -10,6 +10,9 @@
   subpackages:
   - client
   - pkg/transport
+# gRPC version that etcd requires.
+- package: google.golang.org/grpc
+  version: v1.7.5
 - package: github.com/docopt/docopt-go
   version: ^0.6.2
 - package: github.com/ghodss/yaml
@@ -36,13 +39,13 @@
 - package: github.com/mipearson/rfw
 - package: github.com/prometheus/client_golang
   version: v0.9.0-pre1
-- package: github.com/prometheus/procfs
-  version: b15cd069a83443be3154b719d0cc9fe8117f09fb
 - package: github.com/gogo/protobuf
   version: ^0.5.0
 - package: github.com/vishvananda/netlink
 - package: github.com/onsi/ginkgo
-  version: f40a49d81e5c12e90400620b6242fb29a8e7c9
+  version: ^1.4.0
+- package: github.com/onsi/gomega
+  version: ^1.1.0
 - package: k8s.io/client-go
   version: 82aa063804cf055e16e8911250f888bc216e8b61
 - package: github.com/projectcalico/typha
@@ -53,11 +56,9 @@
   version: v1.2
 - package: github.com/containernetworking/cni
   version: v0.5.2
-- package: github.com/onsi/gomega
-  version: ^1.1.0
 - package: github.com/jbenet/go-reuseport
+  repo: https://github.com/fasaxc/go-reuseport.git
   version: disable-dial-check
-  repo: https://github.com/fasaxc/go-reuseport.git
 - package: github.com/jbenet/go-sockaddr
   version: 2e7ea655c10e4d4d73365f0f073b81b39cb08ee1
   subpackages:
@@ -66,15 +67,12 @@
   version: 78439966b38d69bf38227fbf57ac8a6fee70f69a
 - package: github.com/Microsoft/hcsshim
   version: 34a629f78a5d50f7de07727e41a948685c45e026
-<<<<<<< HEAD
 - package: github.com/colabsaumoh/proto-udsuspver
   version: 81f7a4460994018fd0529c31df1ba43a26f7ee4f
 - package: google.golang.org/genproto
   subpackages:
   - googleapis
-=======
 - package: github.com/prometheus/procfs
   version: f98634e408857669d61064b283c4cde240622865
   subpackages:
   - xfs
->>>>>>> adaabe61
